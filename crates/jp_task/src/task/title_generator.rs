use std::error::Error;

use async_trait::async_trait;
<<<<<<< HEAD
use jp_config::{assistant::Assistant, Config};
use jp_conversation::{event::ConversationEvent, AssistantMessage, ConversationId, UserMessage};
use jp_llm::{provider, structured_completion};
use jp_model::ModelId;
use jp_query::structured::conversation_titles;
=======
use jp_config::{
    AppConfig,
    model::{
        ModelConfig,
        id::{ModelIdConfig, ProviderId},
        parameters::{CustomReasoningConfig, ParametersConfig, ReasoningEffort},
    },
    providers::llm::LlmProviderConfig,
};
use jp_conversation::{AssistantMessage, ConversationId, MessagePair, message::Messages};
use jp_llm::{provider, structured};
>>>>>>> 44eb950f
use jp_workspace::Workspace;
use tokio_util::sync::CancellationToken;
use tracing::{trace, warn};

use crate::Task;

#[derive(Debug)]
pub struct TitleGeneratorTask {
    pub conversation_id: ConversationId,
<<<<<<< HEAD
    pub model_id: ModelId,
    pub assistant: Assistant,
    pub events: Vec<ConversationEvent>,
=======
    pub model_id: ModelIdConfig,
    pub parameters: ParametersConfig,
    pub providers: LlmProviderConfig,
    pub messages: Messages,
>>>>>>> 44eb950f
    pub title: Option<String>,
}

impl TitleGeneratorTask {
    pub fn new(
        conversation_id: ConversationId,
        mut messages: Messages,
        config: &AppConfig,
        query: Option<String>,
    ) -> Result<Self, Box<dyn Error + Send + Sync>> {
<<<<<<< HEAD
        let mut events = workspace.get_events(&conversation_id).to_vec();
        if let Some(query) = query {
            events.push(ConversationEvent::new(UserMessage::Query { query }));
            events.push(ConversationEvent::new(AssistantMessage::default()));
=======
        if let Some(query) = query {
            messages.push(
                MessagePair::new(
                    query.into(),
                    // TODO: We have to use a placeholder here, because the
                    // assistant message is not yet generated, while some LLM
                    // providers (such as Anthropic) require a non-empty message to
                    // generate a response.
                    //
                    // Is there a better way to do this?
                    AssistantMessage::from((ProviderId::Anthropic, "<RESPONSE PENDING>")),
                ),
                None,
            );
>>>>>>> 44eb950f
        }

        // Prefer the title generation model id, otherwise use the assistant
        // model id.
        let mut model = config
            .conversation
            .title
            .generate
            .model
            .clone()
            .unwrap_or_else(|| ModelConfig {
                id: config.assistant.model.id.clone(),
                parameters: ParametersConfig::default(),
            });

        // Get the model ID from the model configuration.
        let model_id = model.id.finalize(&config.providers.llm.aliases)?;

        // If reasoning is explicitly enabled for title generation, use it,
        // otherwise limit it to
        if model.parameters.reasoning.is_none() {
            model.parameters.reasoning = Some(
                CustomReasoningConfig {
                    effort: ReasoningEffort::Low,
                    exclude: true,
                }
                .into(),
            );
        }

        Ok(Self {
            conversation_id,
            model_id,
<<<<<<< HEAD
            assistant: config.assistant.clone(),
            events,
=======
            parameters: model.parameters,
            providers: config.providers.llm.clone(),
            messages,
>>>>>>> 44eb950f
            title: None,
        })
    }

    async fn update_title(&mut self) -> Result<(), Box<dyn Error + Send + Sync>> {
        trace!(conversation_id = %self.conversation_id, "Updating conversation title.");

<<<<<<< HEAD
        let parameters = &self.assistant.model.parameters;
        let provider_config = &self.assistant.provider;
        let model_id = &self.model_id;
        let provider_id = model_id.provider();

        let provider = provider::get_provider(provider_id, provider_config)?;
        let query = conversation_titles(1, self.events.clone(), &[])?;
        let titles: Vec<String> =
            structured_completion(provider.as_ref(), model_id, parameters, query).await?;
=======
        let provider = provider::get_provider(self.model_id.provider, &self.providers)?;
        let query = structured::titles::titles(1, self.messages.clone(), &[])?;
        let titles: Vec<_> =
            structured::completion(provider.as_ref(), &self.model_id, &self.parameters, query)
                .await?;
>>>>>>> 44eb950f

        trace!(titles = ?titles, "Received conversation titles.");
        if let Some(title) = titles.into_iter().next() {
            self.title = Some(title);
        }

        Ok(())
    }
}

#[async_trait]
impl Task for TitleGeneratorTask {
    fn name(&self) -> &'static str {
        "title_generator"
    }

    async fn start(
        mut self: Box<Self>,
        token: CancellationToken,
    ) -> Result<Box<dyn Task>, Box<dyn Error + Send + Sync>> {
        let id = self.conversation_id;
        jp_macro::select!(
            token.cancelled(),
            |_cancel| {
                trace!(conversation_id = %id, "Title generator task cancelled.");
            },
            self.update_title(),
            |result| {
                match result {
                    Ok(()) => trace!(conversation_id = %id, "Title generator task completed."),
                    Err(error) => {
                        warn!(?error, conversation_id = %id, "Title generator task failed.");
                        return Err(error);
                    }
                }
            }
        );

        Ok(self)
    }

    async fn sync(
        self: Box<Self>,
        ctx: &mut Workspace,
    ) -> Result<(), Box<dyn Error + Send + Sync>> {
        if let Some(conversation) = ctx.get_conversation_mut(&self.conversation_id) {
            conversation.title = self.title;
        }

        Ok(())
    }
}<|MERGE_RESOLUTION|>--- conflicted
+++ resolved
@@ -1,25 +1,17 @@
 use std::error::Error;
 
 use async_trait::async_trait;
-<<<<<<< HEAD
-use jp_config::{assistant::Assistant, Config};
-use jp_conversation::{event::ConversationEvent, AssistantMessage, ConversationId, UserMessage};
-use jp_llm::{provider, structured_completion};
-use jp_model::ModelId;
-use jp_query::structured::conversation_titles;
-=======
 use jp_config::{
     AppConfig,
     model::{
         ModelConfig,
-        id::{ModelIdConfig, ProviderId},
+        id::ModelIdConfig,
         parameters::{CustomReasoningConfig, ParametersConfig, ReasoningEffort},
     },
     providers::llm::LlmProviderConfig,
 };
-use jp_conversation::{AssistantMessage, ConversationId, MessagePair, message::Messages};
+use jp_conversation::{ConversationId, UserMessage, event::ConversationEvent};
 use jp_llm::{provider, structured};
->>>>>>> 44eb950f
 use jp_workspace::Workspace;
 use tokio_util::sync::CancellationToken;
 use tracing::{trace, warn};
@@ -29,47 +21,22 @@
 #[derive(Debug)]
 pub struct TitleGeneratorTask {
     pub conversation_id: ConversationId,
-<<<<<<< HEAD
-    pub model_id: ModelId,
-    pub assistant: Assistant,
-    pub events: Vec<ConversationEvent>,
-=======
     pub model_id: ModelIdConfig,
     pub parameters: ParametersConfig,
     pub providers: LlmProviderConfig,
-    pub messages: Messages,
->>>>>>> 44eb950f
+    pub events: Vec<ConversationEvent>,
     pub title: Option<String>,
 }
 
 impl TitleGeneratorTask {
     pub fn new(
         conversation_id: ConversationId,
-        mut messages: Messages,
+        mut events: Vec<ConversationEvent>,
         config: &AppConfig,
         query: Option<String>,
     ) -> Result<Self, Box<dyn Error + Send + Sync>> {
-<<<<<<< HEAD
-        let mut events = workspace.get_events(&conversation_id).to_vec();
         if let Some(query) = query {
-            events.push(ConversationEvent::new(UserMessage::Query { query }));
-            events.push(ConversationEvent::new(AssistantMessage::default()));
-=======
-        if let Some(query) = query {
-            messages.push(
-                MessagePair::new(
-                    query.into(),
-                    // TODO: We have to use a placeholder here, because the
-                    // assistant message is not yet generated, while some LLM
-                    // providers (such as Anthropic) require a non-empty message to
-                    // generate a response.
-                    //
-                    // Is there a better way to do this?
-                    AssistantMessage::from((ProviderId::Anthropic, "<RESPONSE PENDING>")),
-                ),
-                None,
-            );
->>>>>>> 44eb950f
+            events.push(ConversationEvent::now(UserMessage::Query { query }));
         }
 
         // Prefer the title generation model id, otherwise use the assistant
@@ -103,14 +70,9 @@
         Ok(Self {
             conversation_id,
             model_id,
-<<<<<<< HEAD
-            assistant: config.assistant.clone(),
-            events,
-=======
             parameters: model.parameters,
             providers: config.providers.llm.clone(),
-            messages,
->>>>>>> 44eb950f
+            events,
             title: None,
         })
     }
@@ -118,23 +80,11 @@
     async fn update_title(&mut self) -> Result<(), Box<dyn Error + Send + Sync>> {
         trace!(conversation_id = %self.conversation_id, "Updating conversation title.");
 
-<<<<<<< HEAD
-        let parameters = &self.assistant.model.parameters;
-        let provider_config = &self.assistant.provider;
-        let model_id = &self.model_id;
-        let provider_id = model_id.provider();
-
-        let provider = provider::get_provider(provider_id, provider_config)?;
-        let query = conversation_titles(1, self.events.clone(), &[])?;
-        let titles: Vec<String> =
-            structured_completion(provider.as_ref(), model_id, parameters, query).await?;
-=======
         let provider = provider::get_provider(self.model_id.provider, &self.providers)?;
-        let query = structured::titles::titles(1, self.messages.clone(), &[])?;
+        let query = structured::titles::titles(1, self.events.clone(), &[])?;
         let titles: Vec<_> =
             structured::completion(provider.as_ref(), &self.model_id, &self.parameters, query)
                 .await?;
->>>>>>> 44eb950f
 
         trace!(titles = ?titles, "Received conversation titles.");
         if let Some(title) = titles.into_iter().next() {
