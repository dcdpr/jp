use std::fmt;

use comfy_table::{Cell, CellAlignment, Row, Table};
use crossterm::style::Stylize as _;
<<<<<<< HEAD
use jp_conversation::{event::ConversationEvent, Conversation, ConversationId};
=======
use jp_conversation::{Conversation, ConversationId, message::MessagesRef};
>>>>>>> 44eb950f
use time::UtcDateTime;

use crate::datetime::DateTimeFmt;

pub struct DetailsFmt {
    /// The ID of the conversation.
    pub id: ConversationId,

    /// The name of the assistant, if any.
    pub assistant_name: Option<String>,

    /// The conversation title.
    pub title: Option<String>,

    /// The number of messages in the conversation.
    pub message_count: usize,

    /// Whether the conversation is local. If `None`, the details are not shown.
    pub local: Option<bool>,

    /// Mark the active conversation.
    pub active_conversation: Option<ConversationId>,

    /// Display the timestamp of the last message in the conversation.
    pub last_message_at: Option<UtcDateTime>,

    /// Display the last time the conversation was activated.
    pub last_activated_at: UtcDateTime,

    /// Use OSC-8 hyperlinks.
    pub hyperlinks: bool,

    /// Use color in the output.
    pub color: bool,
}

impl DetailsFmt {
    #[must_use]
<<<<<<< HEAD
    pub fn new(
        id: ConversationId,
        conversation: Conversation,
        messages: &[ConversationEvent],
    ) -> Self {
=======
    pub fn new(id: ConversationId, conversation: Conversation, messages: &MessagesRef<'_>) -> Self {
>>>>>>> 44eb950f
        let last_message_at = messages.iter().map(|m| m.timestamp).max();

        Self {
            id,
            assistant_name: messages.config().assistant.name.clone(),
            title: conversation.title,
            message_count: messages.len(),
            local: None,
            active_conversation: None,
            last_message_at,
            last_activated_at: conversation.last_activated_at,
            hyperlinks: true,
            color: true,
        }
    }

    #[must_use]
    pub fn with_title(self, title: impl Into<String>) -> Self {
        Self {
            title: Some(title.into()),
            ..self
        }
    }

    #[must_use]
    pub fn with_local_flag(self, local: bool) -> Self {
        Self {
            local: Some(local),
            ..self
        }
    }

    /// Mark the active conversation.
    #[must_use]
    pub fn with_active_conversation(self, active_conversation: ConversationId) -> Self {
        Self {
            active_conversation: Some(active_conversation),
            ..self
        }
    }

    /// Use color in the output.
    #[must_use]
    pub fn with_color(self, color: bool) -> Self {
        Self { color, ..self }
    }

    /// Use OSC-8 hyperlinks.
    #[must_use]
    pub fn with_hyperlinks(self, hyperlinks: bool) -> Self {
        Self { hyperlinks, ..self }
    }

    /// Return the title of the conversation.
    #[must_use]
    pub fn title(&self) -> Option<&str> {
        self.title.as_deref()
    }

    /// Return rows for a table displaying the conversation details.
    #[must_use]
    pub fn rows(&self) -> Vec<Row> {
        let mut map = vec![];

        map.push(("ID".to_owned(), self.id.to_string()));
        if let Some(name) = self.assistant_name.clone() {
            map.push(("Assistant".to_owned(), name));
        }

        if let Some(last_message_at) = self.last_message_at {
            map.push((
                "Latest Message".to_owned(),
                DateTimeFmt::new(last_message_at).to_string(),
            ));
        }

        if let Some(active) = self.active_conversation {
            map.push((
                "Last Activated".to_owned(),
                if active == self.id && self.color {
                    "Currently Active".green().bold().to_string()
                } else if active == self.id {
                    "Currently Active".to_owned()
                } else {
                    DateTimeFmt::new(self.last_activated_at).to_string()
                },
            ));
        }

        if let Some(local) = self.local {
            map.push((
                "Local".to_owned(),
                if local {
                    "Yes".bold().yellow().to_string()
                } else {
                    "No".to_string()
                },
            ));
        }

        let mut rows = vec![];
        for (key, value) in map {
            let mut row = Row::new();
            row.add_cell(
                Cell::new(if self.color {
                    key.bold().to_string()
                } else {
                    key
                })
                .set_alignment(CellAlignment::Right),
            );
            row.add_cell(Cell::new(value).set_alignment(CellAlignment::Left));
            rows.push(row);
        }

        rows
    }
}

impl fmt::Display for DetailsFmt {
    fn fmt(&self, f: &mut fmt::Formatter<'_>) -> fmt::Result {
        let rows = self.rows();
        let mut buf = String::new();

        if let Some(title) = self.title() {
            buf.push_str(title);
            buf.push_str("\n\n");
        }

        let mut table = Table::new();
        table.load_preset(comfy_table::presets::NOTHING);
        table.add_rows(rows);
        buf.push_str(&table.trim_fmt());

        write!(f, "{buf}")
    }
}<|MERGE_RESOLUTION|>--- conflicted
+++ resolved
@@ -2,11 +2,10 @@
 
 use comfy_table::{Cell, CellAlignment, Row, Table};
 use crossterm::style::Stylize as _;
-<<<<<<< HEAD
-use jp_conversation::{event::ConversationEvent, Conversation, ConversationId};
-=======
-use jp_conversation::{Conversation, ConversationId, message::MessagesRef};
->>>>>>> 44eb950f
+use jp_conversation::{
+    Conversation, ConversationId,
+    event::{ConversationEvent, conversation_config},
+};
 use time::UtcDateTime;
 
 use crate::datetime::DateTimeFmt;
@@ -45,20 +44,16 @@
 
 impl DetailsFmt {
     #[must_use]
-<<<<<<< HEAD
     pub fn new(
         id: ConversationId,
         conversation: Conversation,
         messages: &[ConversationEvent],
     ) -> Self {
-=======
-    pub fn new(id: ConversationId, conversation: Conversation, messages: &MessagesRef<'_>) -> Self {
->>>>>>> 44eb950f
         let last_message_at = messages.iter().map(|m| m.timestamp).max();
 
         Self {
             id,
-            assistant_name: messages.config().assistant.name.clone(),
+            assistant_name: conversation_config(messages).assistant.name.clone(),
             title: conversation.title,
             message_count: messages.len(),
             local: None,
