--- conflicted
+++ resolved
@@ -8,19 +8,16 @@
 };
 
 use duct::Expression;
-<<<<<<< HEAD
-use jp_config::editor;
-use jp_conversation::{event::EventKind, AssistantMessage, ConversationId, UserMessage};
-use time::{macros::format_description, UtcOffset};
-=======
 use itertools::Itertools;
 use jp_config::{
     AppConfig, Config as _, PartialAppConfig, ToPartial as _,
     model::parameters::PartialReasoningConfig,
 };
-use jp_conversation::{ConversationId, UserMessage, message::Messages};
+use jp_conversation::{
+    ConversationId, UserMessage,
+    event::{ConversationEvent, EventKind, conversation_config},
+};
 use time::{UtcOffset, macros::format_description};
->>>>>>> 44eb950f
 
 use crate::{
     ctx::Ctx,
@@ -232,10 +229,7 @@
     config_error: Option<&str>,
 ) -> Result<(String, PathBuf, PartialAppConfig)> {
     let root = ctx.workspace.storage_path().unwrap_or(&ctx.workspace.root);
-<<<<<<< HEAD
-    let history = ctx.workspace.get_events(&conversation_id);
-=======
-    let history = ctx.workspace.get_messages(conversation_id).to_messages();
+    let history = ctx.workspace.get_events(conversation_id).to_vec();
     let query_file_path = root.join(QUERY_FILENAME);
 
     let existing_content = fs::read_to_string(&query_file_path).unwrap_or_default();
@@ -310,51 +304,35 @@
     toml::to_string_pretty(&active_config).unwrap_or_default()
 }
 
-fn build_history_text(mut history: Messages) -> String {
+fn build_history_text(mut history: Vec<ConversationEvent>) -> String {
     let mut text = String::new();
 
     if !history.is_empty() {
         text.push_str("\n# Conversation History");
     }
->>>>>>> 44eb950f
 
     let local_offset = UtcOffset::current_local_offset().unwrap_or(UtcOffset::UTC);
     let format = format_description!("[year]-[month]-[day] [hour]:[minute]:[second]");
 
-    let mut messages_with_config = vec![];
+    let mut events_with_config = vec![];
     loop {
-        let partial = history.config();
+        let partial = conversation_config(&history);
         let config = AppConfig::from_partial(partial).ok();
-        let Some(message) = history.pop() else {
+        let Some(event) = history.pop() else {
             break;
         };
 
-<<<<<<< HEAD
-    let mut initial_text = vec![];
-    for event in history {
+        events_with_config.push((event, config));
+    }
+
+    let mut messages = vec![];
+    for (event, config) in events_with_config {
         let mut buf = String::new();
-        buf.push_str("# ");
-        buf.push_str(
-            &event
-                .timestamp
-                .to_offset(local_offset)
-                .format(&format)
-                .unwrap_or_else(|_| event.timestamp.to_string()),
-        );
-        buf.push_str("\n\n");
-=======
-        messages_with_config.push((message, config));
-    }
-
-    let mut messages = vec![];
-    for (message, config) in messages_with_config {
-        let mut buf = String::new();
-        let timestamp = message
+        let timestamp = event
             .timestamp
             .to_offset(local_offset)
             .format(&format)
-            .unwrap_or_else(|_| message.timestamp.to_string());
->>>>>>> 44eb950f
+            .unwrap_or_else(|_| event.timestamp.to_string());
 
         let options = comrak::Options {
             render: comrak::RenderOptions {
@@ -367,121 +345,71 @@
             ..Default::default()
         };
 
-<<<<<<< HEAD
-        match &event.kind {
-            EventKind::UserMessage(UserMessage::Query { query }) => {
-                buf.push_str("## YOU\n\n");
-                buf.push_str(&comrak::markdown_to_commonmark(query, &options));
+        match event.kind {
+            EventKind::UserMessage(message) => match &message {
+                UserMessage::Query { query } => {
+                    buf.push_str("## You\n\n");
+                    buf.push_str(comrak::markdown_to_commonmark(query, &options).trim());
+                }
+                UserMessage::ToolCallResults(results) => {
+                    for result in results {
+                        buf.push_str("## TOOL CALL RESULT\n\n");
+                        buf.push_str("```\n");
+                        buf.push_str(&result.content);
+                        buf.push_str("\n```");
+                    }
+                }
+            },
+            EventKind::AssistantMessage(message) => {
+                buf.push_str("\n\n## Assistant");
+
+                if let Some(cfg) = config {
+                    buf.push_str(&format!(" ({})", cfg.assistant.model.id));
+                }
+
+                buf.push_str(&format!(" on {timestamp}"));
+
+                if let Some(reasoning) = &message.reasoning {
+                    buf.push_str(&comrak::markdown_to_commonmark(
+                        &format!("\n\n### reasoning\n\n{reasoning}"),
+                        &options,
+                    ));
+                }
+
+                if let Some(content) = &message.content {
+                    buf.push_str("\n\n");
+                    buf.push_str(
+                        comrak::markdown_to_commonmark(
+                            &format!(
+                                "{}{content}",
+                                if message.reasoning.is_some() {
+                                    "### response\n\n"
+                                } else {
+                                    ""
+                                }
+                            ),
+                            &options,
+                        )
+                        .trim(),
+                    );
+                }
+
+                for tool_call in &message.tool_calls {
+                    let Ok(result) = serde_json::to_string_pretty(&tool_call) else {
+                        continue;
+                    };
+
+                    buf.push_str("## TOOL CALL REQUEST\n\n");
+                    buf.push_str("```json\n");
+                    buf.push_str(&result);
+                    buf.push_str("\n```");
+                }
             }
-            EventKind::UserMessage(UserMessage::ToolCallResults(results)) => {
-                for result in results {
-                    buf.push_str("## TOOL CALL RESULT\n\n");
-                    buf.push_str("```\n");
-                    buf.push_str(&result.content);
-                    buf.push_str("\n```");
-                }
-            }
-            _ => {}
-=======
-        buf.push_str("\n\n## Assistant");
-
-        if let Some(cfg) = config {
-            buf.push_str(&format!(" ({})", cfg.assistant.model.id));
->>>>>>> 44eb950f
-        }
-
-<<<<<<< HEAD
-        buf.push_str("## ASSISTANT\n\n");
-        if let EventKind::AssistantMessage(AssistantMessage {
-            reasoning,
-            content,
-            tool_calls,
-            ..
-        }) = &event.kind
-        {
-            if let Some(reasoning) = &reasoning {
-                buf.push_str(&comrak::markdown_to_commonmark(
-                    &format!("### reasoning\n\n{reasoning}\n\n"),
-                    &options,
-                ));
-            }
-            if let Some(content) = &content {
-                buf.push_str(&comrak::markdown_to_commonmark(
-                    &format!(
-                        "{}{content}\n\n",
-                        if reasoning.is_some() {
-=======
-        buf.push_str(&format!(" on {timestamp}"));
-
-        if let Some(reasoning) = &message.reply.reasoning {
-            buf.push_str(&comrak::markdown_to_commonmark(
-                &format!("\n\n### reasoning\n\n{reasoning}"),
-                &options,
-            ));
-        }
-
-        if let Some(content) = &message.reply.content {
-            buf.push_str("\n\n");
-            buf.push_str(
-                comrak::markdown_to_commonmark(
-                    &format!(
-                        "{}{content}",
-                        if message.reply.reasoning.is_some() {
->>>>>>> 44eb950f
-                            "### response\n\n"
-                        } else {
-                            ""
-                        }
-                    ),
-                    &options,
-<<<<<<< HEAD
-                ));
-            }
-            for tool_call in tool_calls {
-                let Ok(result) = serde_json::to_string_pretty(&tool_call) else {
-                    continue;
-                };
-
-                buf.push_str("## TOOL CALL REQUEST\n\n");
-                buf.push_str("```json\n");
-                buf.push_str(&result);
-                buf.push_str("\n```");
-            }
-=======
-                )
-                .trim(),
-            );
-        }
-
-        for tool_call in &message.reply.tool_calls {
-            let Ok(result) = serde_json::to_string_pretty(&tool_call) else {
-                continue;
-            };
-
-            buf.push_str("## TOOL CALL REQUEST\n\n");
-            buf.push_str("```json\n");
-            buf.push_str(&result);
-            buf.push_str("\n```");
->>>>>>> 44eb950f
+            EventKind::ConfigDelta(_) => continue,
         }
 
         buf.push_str("\n\n");
-        match &message.message {
-            UserMessage::Query(query) => {
-                buf.push_str("## You\n\n");
-                buf.push_str(comrak::markdown_to_commonmark(query, &options).trim());
-            }
-            UserMessage::ToolCallResults(results) => {
-                for result in results {
-                    buf.push_str("## TOOL CALL RESULT\n\n");
-                    buf.push_str("```\n");
-                    buf.push_str(&result.content);
-                    buf.push_str("\n```");
-                }
-            }
-        }
-
-        buf.push('\n');
+
         messages.push(buf);
     }
 
