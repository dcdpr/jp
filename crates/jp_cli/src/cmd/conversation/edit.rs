use crossterm::style::Stylize as _;
<<<<<<< HEAD
use jp_config::Config;
use jp_conversation::{event::ConversationEvent, ConversationId};
use jp_llm::{provider, structured_completion};
use jp_query::structured::conversation_titles;
=======
use jp_config::AppConfig;
use jp_conversation::{ConversationId, message::Messages};
use jp_llm::{provider, structured};
>>>>>>> 44eb950f

use crate::{Output, cmd::Success, ctx::Ctx};

#[derive(Debug, clap::Args)]
#[group(required = true, id = "edit")]
#[command(arg_required_else_help = true)]
pub(crate) struct Edit {
    /// Conversation ID to edit. Defaults to active conversation.
    id: Option<ConversationId>,

    /// Toggle the conversation between user and workspace-scoped.
    ///
    /// A user-scoped conversation is stored on your local machine and is not
    /// part of the workspace storage. This means, when using a VCS, user
    /// conversations are not stored in the VCS, but are otherwise identical to
    /// workspace conversations.
    #[arg(long, group = "edit")]
    local: Option<Option<bool>>,

    /// Edit the title of the conversation.
    #[arg(long, group = "edit", conflicts_with = "no_title")]
    title: Option<Option<String>>,

    /// Remove the title of the conversation.
    #[arg(long, group = "edit", conflicts_with = "title")]
    no_title: bool,
}

impl Edit {
    pub(crate) async fn run(self, ctx: &mut Ctx) -> Output {
        let active_id = ctx.workspace.active_conversation_id();
        let id = self.id.unwrap_or(active_id);
<<<<<<< HEAD
        let events = ctx.workspace.get_events(&id).to_vec();
        let Some(conversation) = ctx.workspace.get_conversation_mut(&id) else {
            return Err(
                format!("Conversation {} not found", id.to_string().bold().yellow()).into(),
            );
        };
=======
        let messages = ctx.workspace.get_messages(&id).to_messages();
>>>>>>> 44eb950f

        if let Some(user) = self.local {
            match ctx.workspace.get_conversation_mut(&id) {
                Some(conversation) => conversation.user = user.unwrap_or(!conversation.user),
                None => return missing_conversation(&id),
            }
        }

        if let Some(title) = self.title {
            let title = match title {
                Some(title) => title,
<<<<<<< HEAD
                None => generate_titles(&ctx.config, events, vec![]).await?,
=======
                None => generate_titles(ctx.config(), messages, vec![]).await?,
>>>>>>> 44eb950f
            };

            match ctx.workspace.get_conversation_mut(&id) {
                Some(conversation) => conversation.title = Some(title),
                None => return missing_conversation(&id),
            }
        } else if self.no_title {
            match ctx.workspace.get_conversation_mut(&id) {
                Some(conversation) => conversation.title = None,
                None => return missing_conversation(&id),
            }
        }

        Ok(Success::Message("Conversation updated.".into()))
    }
}

fn missing_conversation(id: &ConversationId) -> Output {
    Err(format!("Conversation {} not found", id.to_string().bold().yellow()).into())
}

async fn generate_titles(
<<<<<<< HEAD
    config: &Config,
    events: Vec<ConversationEvent>,
=======
    config: &AppConfig,
    messages: Messages,
>>>>>>> 44eb950f
    mut rejected: Vec<String>,
) -> Result<String, Box<dyn std::error::Error + Send + Sync>> {
    let count = 3;
    let model = config
        .conversation
        .title
        .generate
        .model
        .clone()
        .unwrap_or_else(|| config.assistant.model.clone());

    let model_id = model.id.finalize(&config.providers.llm.aliases)?;

<<<<<<< HEAD
    let provider = provider::get_provider(model_id.provider(), &config.assistant.provider)?;
    let query = conversation_titles(count, events.clone(), &rejected)?;
=======
    let provider = provider::get_provider(model_id.provider, &config.providers.llm)?;
    let query = structured::titles::titles(count, messages.clone(), &rejected)?;
>>>>>>> 44eb950f
    let titles: Vec<String> =
        structured::completion(provider.as_ref(), &model_id, &model.parameters, query).await?;

    let mut choices = titles.clone();
    choices.extend(rejected.clone());
    choices.push("More...".to_owned());
    choices.push("Manually enter a title".to_owned());

    let result = inquire::Select::new("Conversation Title", choices).prompt()?;
    match result.as_str() {
        "More..." => {
            rejected.extend(titles);
            Box::pin(generate_titles(config, events, rejected)).await
        }
        "Manually enter a title" => {
            let title = inquire::Text::new("Title").prompt()?;
            Ok(title.trim().to_owned())
        }
        choice => Ok(choice.to_owned()),
    }
}<|MERGE_RESOLUTION|>--- conflicted
+++ resolved
@@ -1,14 +1,7 @@
 use crossterm::style::Stylize as _;
-<<<<<<< HEAD
-use jp_config::Config;
-use jp_conversation::{event::ConversationEvent, ConversationId};
-use jp_llm::{provider, structured_completion};
-use jp_query::structured::conversation_titles;
-=======
 use jp_config::AppConfig;
-use jp_conversation::{ConversationId, message::Messages};
+use jp_conversation::{ConversationId, event::ConversationEvent};
 use jp_llm::{provider, structured};
->>>>>>> 44eb950f
 
 use crate::{Output, cmd::Success, ctx::Ctx};
 
@@ -41,16 +34,7 @@
     pub(crate) async fn run(self, ctx: &mut Ctx) -> Output {
         let active_id = ctx.workspace.active_conversation_id();
         let id = self.id.unwrap_or(active_id);
-<<<<<<< HEAD
         let events = ctx.workspace.get_events(&id).to_vec();
-        let Some(conversation) = ctx.workspace.get_conversation_mut(&id) else {
-            return Err(
-                format!("Conversation {} not found", id.to_string().bold().yellow()).into(),
-            );
-        };
-=======
-        let messages = ctx.workspace.get_messages(&id).to_messages();
->>>>>>> 44eb950f
 
         if let Some(user) = self.local {
             match ctx.workspace.get_conversation_mut(&id) {
@@ -62,11 +46,7 @@
         if let Some(title) = self.title {
             let title = match title {
                 Some(title) => title,
-<<<<<<< HEAD
-                None => generate_titles(&ctx.config, events, vec![]).await?,
-=======
-                None => generate_titles(ctx.config(), messages, vec![]).await?,
->>>>>>> 44eb950f
+                None => generate_titles(ctx.config(), events, vec![]).await?,
             };
 
             match ctx.workspace.get_conversation_mut(&id) {
@@ -89,13 +69,8 @@
 }
 
 async fn generate_titles(
-<<<<<<< HEAD
-    config: &Config,
+    config: &AppConfig,
     events: Vec<ConversationEvent>,
-=======
-    config: &AppConfig,
-    messages: Messages,
->>>>>>> 44eb950f
     mut rejected: Vec<String>,
 ) -> Result<String, Box<dyn std::error::Error + Send + Sync>> {
     let count = 3;
@@ -109,13 +84,8 @@
 
     let model_id = model.id.finalize(&config.providers.llm.aliases)?;
 
-<<<<<<< HEAD
-    let provider = provider::get_provider(model_id.provider(), &config.assistant.provider)?;
-    let query = conversation_titles(count, events.clone(), &rejected)?;
-=======
     let provider = provider::get_provider(model_id.provider, &config.providers.llm)?;
-    let query = structured::titles::titles(count, messages.clone(), &rejected)?;
->>>>>>> 44eb950f
+    let query = structured::titles::titles(count, events.clone(), &rejected)?;
     let titles: Vec<String> =
         structured::completion(provider.as_ref(), &model_id, &model.parameters, query).await?;
 
