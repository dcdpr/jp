use crossterm::style::Stylize as _;
use inquire::Confirm;
use jp_conversation::{Conversation, ConversationId};
use jp_format::conversation::DetailsFmt;
use jp_workspace::query::ConversationQuery;

use crate::{Output, cmd::Success, ctx::Ctx};

#[derive(Debug, clap::Args)]
pub(crate) struct Rm {
    /// Conversation IDs to remove.
    ///
    /// Defaults to the active conversation if not specified.
    #[arg(conflicts_with = "from")]
    id: Vec<ConversationId>,

    /// Remove all conversations *starting from* the specified conversation,
    /// based on creation date.
    #[arg(long, conflicts_with = "id")]
    from: Option<ConversationId>,

    /// Do not prompt for confirmation.
    #[arg(long)]
    yes: bool,
}

impl Rm {
    pub(crate) fn run(self, ctx: &mut Ctx) -> Output {
        let active_id = ctx.workspace.active_conversation_id();
        let ids = if let Some(from) = &self.from {
            ctx.workspace
                .conversations()
                .map(|(id, _)| *id)
                .filter(|id| id >= from)
                .collect::<Vec<_>>()
        } else if self.id.is_empty() {
            vec![active_id]
        } else {
            self.id.clone()
        };

        for id in ids {
            self.remove(ctx, id)?;
        }

        Ok(Success::Message("Conversation(s) removed.".into()))
    }

    fn remove(&self, ctx: &mut Ctx, id: ConversationId) -> Output {
        let active_id = ctx.workspace.active_conversation_id();

        let Some(conversation) = ctx.workspace.get_conversation(&id).cloned() else {
            return Err(
                format!("Conversation {} not found", id.to_string().bold().yellow()).into(),
            );
        };
        let events = ctx.workspace.get_events(&id);
        let local = conversation.user;
<<<<<<< HEAD
        let mut details = DetailsFmt::new(id, conversation, events)
=======
        let mut details = DetailsFmt::new(id, conversation, &messages)
>>>>>>> 44eb950f
            .with_local_flag(local)
            .with_active_conversation(active_id)
            .with_hyperlinks(ctx.term.args.hyperlinks)
            .with_color(ctx.term.args.colors);

        if !self.yes {
            details.title = Some(format!(
                "Removing conversation {}",
                id.to_string().bold().yellow()
            ));
            println!("{details}\n");

            let confirm = Confirm::new("Are you sure?")
                .with_default(false)
                .with_confirm_on_input(true)
                .with_help_message("this action cannot be undone");

            match confirm.prompt() {
                Ok(true) => {}
                Ok(false) | Err(_) => return Err(1.into()),
            }
        }

        // We can't remove the active conversation, so we need to first switch
        // the active conversation to another one, or create a new one if
        // needed.
        if id == active_id {
            let new_active_id = {
                let mut conversations = ctx.workspace.conversations();
                let mut query = ConversationQuery::new(active_id, &mut conversations);
                query.last_active_conversation_id().copied()
            }
            .unwrap_or_else(|| ctx.workspace.create_conversation(Conversation::default()));

            ctx.workspace.set_active_conversation_id(new_active_id)?;
        }

        if let Err(err) = ctx.workspace.remove_conversation(&id) {
            return Err(format!(
                "Failed to remove conversation {}: {}",
                id.to_string().bold().yellow(),
                err.to_string().red()
            )
            .into());
        }

        Ok(().into())
    }
}<|MERGE_RESOLUTION|>--- conflicted
+++ resolved
@@ -56,11 +56,7 @@
         };
         let events = ctx.workspace.get_events(&id);
         let local = conversation.user;
-<<<<<<< HEAD
         let mut details = DetailsFmt::new(id, conversation, events)
-=======
-        let mut details = DetailsFmt::new(id, conversation, &messages)
->>>>>>> 44eb950f
             .with_local_flag(local)
             .with_active_conversation(active_id)
             .with_hyperlinks(ctx.term.args.hyperlinks)
