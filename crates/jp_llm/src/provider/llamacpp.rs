use std::mem;

use async_stream::try_stream;
use async_trait::async_trait;
use jp_config::{
    assistant::tool_choice::ToolChoice,
    model::{
        id::{ModelIdConfig, Name, ProviderId},
        parameters::ParametersConfig,
    },
    providers::llm::llamacpp::LlamacppConfig,
};
use jp_conversation::{
<<<<<<< HEAD
    event::{ConversationEvent, EventKind},
    thread::{Document, Documents, Thread},
    AssistantMessage, UserMessage,
=======
    AssistantMessage, MessagePair, UserMessage,
    thread::{Document, Documents, Thread},
>>>>>>> 44eb950f
};
use openai::{
    Credentials,
    chat::{
        self, ChatCompletionBuilder, ChatCompletionChoiceDelta, ChatCompletionDelta,
        ChatCompletionGeneric, ChatCompletionMessage, ChatCompletionMessageDelta,
        ChatCompletionMessageRole, ToolCallFunction, structured_output::ToolCallFunctionDefinition,
    },
};
use serde::Serialize;
use serde_json::Value;
use tracing::{debug, trace};

use super::{
    CompletionChunk, Delta, EventStream, ModelDetails, StreamEvent,
    openai::{ModelListResponse, ModelResponse},
};
use crate::{
    error::{Error, Result},
    provider::{Provider, ReasoningExtractor},
    query::ChatQuery,
    stream::accumulator::Accumulator,
    tool::ToolDefinition,
};

static PROVIDER: ProviderId = ProviderId::Llamacpp;

#[derive(Debug, Clone)]
pub struct Llamacpp {
    reqwest_client: reqwest::Client,
    credentials: Credentials,
    base_url: String,
}

impl Llamacpp {
    /// Build request for Llama.cpp API.
    fn build_request(
        &self,
        model: &ModelDetails,
        _parameters: &ParametersConfig,
        query: ChatQuery,
    ) -> Result<ChatCompletionBuilder> {
        let slug = model.id.name.to_string();
        let ChatQuery {
            thread,
            tools,
            tool_choice,
            tool_call_strict_mode,
        } = query;

        let messages = convert_thread(thread)?;
        let tools = convert_tools(tools, tool_call_strict_mode, &tool_choice);
        let tool_choice = convert_tool_choice(&tool_choice);

        trace!(
            slug,
            messages_size = messages.len(),
            tools_size = tools.len(),
            "Built Llamacpp request."
        );

        Ok(ChatCompletionDelta::builder(&slug, messages)
            .credentials(self.credentials.clone())
            .tools(tools)
            .tool_choice(tool_choice))
    }
}

#[async_trait]
impl Provider for Llamacpp {
    async fn model_details(&self, name: &Name) -> Result<ModelDetails> {
        let id: ModelIdConfig = (PROVIDER, name.as_ref()).try_into()?;

        Ok(self
            .models()
            .await?
            .into_iter()
            .find(|m| m.id == id)
            .unwrap_or(ModelDetails::empty(id)))
    }

    async fn models(&self) -> Result<Vec<ModelDetails>> {
        self.reqwest_client
            .get(format!("{}/v1/models", self.base_url))
            .send()
            .await?
            .error_for_status()?
            .json::<ModelListResponse>()
            .await?
            .data
            .iter()
            .map(map_model)
            .collect::<Result<_>>()
    }

    async fn chat_completion_stream(
        &self,
        model: &ModelDetails,
        parameters: &ParametersConfig,
        query: ChatQuery,
    ) -> Result<EventStream> {
        debug!(
            model = %model.id.name,
            "Starting Llamacpp chat completion stream."
        );

        let request = self.build_request(model, parameters, query)?;
        Ok(Box::pin(try_stream!({
            let mut accumulator = Accumulator::new(200);
            let mut reasoning_extractor = ReasoningExtractor::default();

            let stream = request
                .create_stream()
                .await
                .expect("Should not fail to clone");
            tokio::pin!(stream);

            while let Some(delta) = stream.recv().await {
                let Some((delta, finish_reason)) = delta
                    .choices
                    .into_iter()
                    .next()
                    .map(|c| (c.delta, c.finish_reason))
                else {
                    continue;
                };

                reasoning_extractor.handle(delta.content.as_deref().unwrap_or_default());

                if finish_reason.is_some() {
                    reasoning_extractor.finalize();
                }

                for event in map_event(
                    delta,
                    &mut accumulator,
                    &mut reasoning_extractor,
                    finish_reason.as_deref(),
                )? {
                    yield event;
                }
            }
        })))
    }
}

fn map_event(
    event: ChatCompletionMessageDelta,
    accumulator: &mut Accumulator,
    extractor: &mut ReasoningExtractor,
    finish_reason: Option<&str>,
) -> Result<Vec<StreamEvent>> {
    let mut events = vec![];

    for chat::ToolCallDelta { id, function, .. } in event.tool_calls.into_iter().flatten() {
        let (name, arguments) = match function {
            Some(chat::ToolCallFunction { name, arguments }) => (name, arguments),
            None => (String::new(), String::new()),
        };

        let mut delta = Delta::tool_call(id.unwrap_or_default(), name, arguments);

        if finish_reason == Some("function_call") {
            delta.tool_call_finished = true;
        }

        events.extend(delta.into_stream_events(accumulator)?);
    }

    events.extend(map_content(
        accumulator,
        extractor,
        finish_reason.is_some(),
    )?);

    Ok(events)
}

fn map_content(
    accumulator: &mut Accumulator,
    extractor: &mut ReasoningExtractor,
    done: bool,
) -> Result<Vec<StreamEvent>> {
    let mut events = Vec::new();
    if !extractor.reasoning.is_empty() {
        let reasoning = mem::take(&mut extractor.reasoning);
        events.extend(Delta::reasoning(reasoning).into_stream_events(accumulator)?);
    }

    if !extractor.other.is_empty() {
        let content = mem::take(&mut extractor.other);
        events.extend(Delta::content(content).into_stream_events(accumulator)?);
    }

    if done {
        events.extend(accumulator.drain()?);
    }

    Ok(events)
}

fn map_model(model: &ModelResponse) -> Result<ModelDetails> {
    Ok(ModelDetails {
        id: (
            PROVIDER,
            model
                .id
                .rsplit_once('/')
                .map_or(model.id.as_str(), |(_, v)| v),
        )
            .try_into()?,
        display_name: None,
        context_window: None,
        max_output_tokens: None,
        reasoning: None,
        knowledge_cutoff: None,
        deprecated: None,
        features: vec![],
    })
}

impl TryFrom<&LlamacppConfig> for Llamacpp {
    type Error = Error;

    fn try_from(config: &LlamacppConfig) -> Result<Self> {
        let reqwest_client = reqwest::Client::builder().build()?;
        let base_url = config.base_url.clone();
        let credentials = Credentials::new("", &base_url);

        Ok(Llamacpp {
            reqwest_client,
            credentials,
            base_url,
        })
    }
}

impl From<ChatCompletionGeneric<ChatCompletionChoiceDelta>> for CompletionChunk {
    fn from(chunk: ChatCompletionGeneric<ChatCompletionChoiceDelta>) -> Self {
        let content = chunk
            .choices
            .first()
            .and_then(|choice| choice.delta.content.as_deref().map(String::from))
            .unwrap_or_default();

        Self::Content(content)
    }
}

/// Convert a list of [`jp_mcp::Tool`] to a list of [`chat::ChatCompletionTool`].
///
/// Additionally, if [`ToolChoice::Function`] is provided, only return the
/// tool(s) that matches the expected name. This is done because Llama.cpp does
/// not support calling a specific tool by name, but it *does* support
/// "required"/forced tool calling, which we can turn into a request to call a
/// specific tool, by limiting the list of tools to the ones that we want to be
/// called.
fn convert_tools(
    tools: Vec<ToolDefinition>,
    strict: bool,
    tool_choice: &ToolChoice,
) -> Vec<chat::ChatCompletionTool> {
    tools
        .into_iter()
        .map(|tool| chat::ChatCompletionTool::Function {
            function: ToolCallFunctionDefinition {
                parameters: Some(tool.to_parameters_map().into()),
                name: tool.name,
                description: tool.description,
                strict: Some(strict),
            },
        })
        .filter(|tool| match tool_choice {
            ToolChoice::Function(req) => matches!(
                tool,
                chat::ChatCompletionTool::Function {
                    function: ToolCallFunctionDefinition { name, .. }
                } if name == req
            ),
            _ => true,
        })
        .collect::<Vec<_>>()
}

fn convert_tool_choice(choice: &ToolChoice) -> chat::ToolChoice {
    match choice {
        ToolChoice::Auto => chat::ToolChoice::mode(chat::ToolChoiceMode::Auto),
        ToolChoice::None => chat::ToolChoice::mode(chat::ToolChoiceMode::None),
        ToolChoice::Required | ToolChoice::Function(_) => {
            chat::ToolChoice::mode(chat::ToolChoiceMode::Required)
        }
    }
}

fn convert_thread(thread: Thread) -> Result<Vec<ChatCompletionMessage>> {
    Messages::try_from(thread).map(|v| v.0)
}

#[derive(Debug, Clone, PartialEq, Default, Serialize)]
pub struct Messages(pub Vec<ChatCompletionMessage>);

impl TryFrom<Thread> for Messages {
    type Error = Error;

    fn try_from(thread: Thread) -> Result<Self> {
        let Thread {
            system_prompt,
            instructions,
            attachments,
            mut history,
            message,
        } = thread;

        // If the last history message is a tool call response, we need to go
        // one more back in history, to avoid disjointing tool call requests and
        // their responses.
        let mut history_after_instructions = vec![];
        while let Some(event) = history.pop() {
            let tool_call_results = matches!(
                event.kind,
                EventKind::UserMessage(UserMessage::ToolCallResults(_))
            );
            history_after_instructions.insert(0, event);

            if !tool_call_results {
                break;
            }
        }

        let mut items = vec![];
        let history = history
            .into_iter()
            .flat_map(event_to_messages)
            .collect::<Vec<_>>();

        // System message first, if any.
        if let Some(system_prompt) = system_prompt {
            items.push(ChatCompletionMessage {
                role: ChatCompletionMessageRole::System,
                content: Some(system_prompt),
                ..Default::default()
            });
        }

        // Historical messages second, these are static.
        items.extend(history);

        // Group multiple contents blocks into a single message.
        let mut content = vec![];

        if !instructions.is_empty() {
            content.push(
                "Before we continue, here are some contextual details that will help you generate \
                 a better response."
                    .to_string(),
            );
        }

        // Then instructions in XML tags.
        for instruction in &instructions {
            content.push(instruction.try_to_xml()?);
        }

        // Then large list of attachments, formatted as XML.
        if !attachments.is_empty() {
            let documents: Documents = attachments
                .into_iter()
                .enumerate()
                .inspect(|(i, attachment)| trace!("Attaching {}: {}", i, attachment.source))
                .map(Document::from)
                .collect::<Vec<_>>()
                .into();

            content.push(documents.try_to_xml()?);
        }

        // Attach all data, and add a "fake" acknowledgement by the assistant.
        //
        // See `provider::openrouter` for more information.
        if !content.is_empty() {
            items.push(ChatCompletionMessage {
                role: ChatCompletionMessageRole::User,
                content: Some(content.join("\n\n")),
                ..Default::default()
            });
        }

        if items
            .last()
            .is_some_and(|m| matches!(m.role, ChatCompletionMessageRole::User))
        {
            items.push(ChatCompletionMessage {
                role: ChatCompletionMessageRole::Assistant,
                content: Some(
                    "Thank you for those details, I'll use them to inform my next response.".into(),
                ),
                ..Default::default()
            });
        }

        items.extend(
            history_after_instructions
                .into_iter()
                .flat_map(event_to_messages),
        );

        // User query
        match message {
            UserMessage::Query { query } => {
                items.push(ChatCompletionMessage {
                    role: ChatCompletionMessageRole::User,
                    content: Some(query),
                    ..Default::default()
                });
            }
            UserMessage::ToolCallResults(results) => {
                items.extend(results.into_iter().map(|result| ChatCompletionMessage {
                    role: ChatCompletionMessageRole::Tool,
                    content: Some(result.content),
                    ..Default::default()
                }));
            }
        }

        Ok(Self(items))
    }
}

fn event_to_messages(event: ConversationEvent) -> Vec<ChatCompletionMessage> {
    match event.kind {
        EventKind::UserMessage(user) => user_message_to_messages(user),
        EventKind::AssistantMessage(assistant) => vec![assistant_message_to_message(assistant)],
    }
}

fn user_message_to_messages(user: UserMessage) -> Vec<ChatCompletionMessage> {
    match user {
        UserMessage::Query { query } if !query.is_empty() => vec![ChatCompletionMessage {
            role: ChatCompletionMessageRole::User,
            content: Some(query),
            ..Default::default()
        }],
        UserMessage::Query { .. } => vec![],
        UserMessage::ToolCallResults(results) => results
            .into_iter()
            .map(|result| ChatCompletionMessage {
                role: ChatCompletionMessageRole::Tool,
                content: Some(result.content),
                tool_call_id: Some(result.id),
                ..Default::default()
            })
            .collect(),
    }
}

fn assistant_message_to_message(assistant: AssistantMessage) -> ChatCompletionMessage {
    let AssistantMessage {
        content,
        tool_calls,
        ..
    } = assistant;

    let mut message = ChatCompletionMessage {
        role: ChatCompletionMessageRole::Assistant,
        content,
        tool_calls: Some(
            tool_calls
                .into_iter()
                .map(|call| chat::ToolCall {
                    id: call.id,
                    r#type: chat::FunctionType::Function,
                    function: ToolCallFunction {
                        name: call.name,
                        arguments: Value::Object(call.arguments).to_string(),
                    },
                })
                .collect(),
        ),
        ..Default::default()
    };

    if message.content.as_ref().is_none_or(String::is_empty)
        && message.tool_calls.as_ref().is_none_or(Vec::is_empty)
    {
        message.content = Some("<no response>".to_owned());
    }

    message
}

#[cfg(test)]
mod tests {
    use std::path::PathBuf;

    use jp_config::providers::llm::LlmProviderConfig;
    use jp_test::{function_name, mock::Vcr};
    use test_log::test;

    use super::*;

    fn vcr() -> Vcr {
        let fixtures = PathBuf::from(env!("CARGO_MANIFEST_DIR")).join("tests/fixtures");
        Vcr::new("http://127.0.0.1:8080", fixtures)
    }

    #[test(tokio::test)]
    async fn test_llamacpp_models() -> std::result::Result<(), Box<dyn std::error::Error>> {
        let mut config = LlmProviderConfig::default().llamacpp;
        let vcr = vcr();
        vcr.cassette(
            function_name!(),
            |rule| {
                rule.filter(|when| {
                    when.any_request();
                });
            },
            |_, url| async move {
                config.base_url = url;
                Llamacpp::try_from(&config).unwrap().models().await
            },
        )
        .await
    }

    #[test(tokio::test)]
    async fn test_llamacpp_chat_completion() -> std::result::Result<(), Box<dyn std::error::Error>>
    {
        let mut config = LlmProviderConfig::default().llamacpp;
        let model_id = "llamacpp/llama3:latest".parse().unwrap();
        let model = ModelDetails::empty(model_id);
        let query = ChatQuery {
            thread: Thread {
                message: "Test message".into(),
                ..Default::default()
            },
            ..Default::default()
        };

        let vcr = vcr();
        vcr.cassette(
            function_name!(),
            |rule| {
                rule.filter(|when| {
                    when.any_request();
                });
            },
            |_, url| async move {
                config.base_url = url;

                Llamacpp::try_from(&config)
                    .unwrap()
                    .chat_completion(&model, &ParametersConfig::default(), query)
                    .await
            },
        )
        .await
    }
}<|MERGE_RESOLUTION|>--- conflicted
+++ resolved
@@ -11,14 +11,9 @@
     providers::llm::llamacpp::LlamacppConfig,
 };
 use jp_conversation::{
-<<<<<<< HEAD
+    AssistantMessage, UserMessage,
     event::{ConversationEvent, EventKind},
     thread::{Document, Documents, Thread},
-    AssistantMessage, UserMessage,
-=======
-    AssistantMessage, MessagePair, UserMessage,
-    thread::{Document, Documents, Thread},
->>>>>>> 44eb950f
 };
 use openai::{
     Credentials,
@@ -451,6 +446,7 @@
     match event.kind {
         EventKind::UserMessage(user) => user_message_to_messages(user),
         EventKind::AssistantMessage(assistant) => vec![assistant_message_to_message(assistant)],
+        EventKind::ConfigDelta(_) => vec![],
     }
 }
 
