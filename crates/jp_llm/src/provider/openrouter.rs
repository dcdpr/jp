--- conflicted
+++ resolved
@@ -12,16 +12,10 @@
     providers::llm::openrouter::OpenrouterConfig,
 };
 use jp_conversation::{
-<<<<<<< HEAD
+    AssistantMessage, UserMessage,
     event::{ConversationEvent, EventKind},
     message::ToolCallRequest,
     thread::{Document, Documents, Thread},
-    AssistantMessage, UserMessage,
-=======
-    AssistantMessage, MessagePair, UserMessage,
-    message::ToolCallRequest,
-    thread::{Document, Documents, Thread},
->>>>>>> 44eb950f
 };
 use jp_openrouter::{
     Client,
@@ -555,6 +549,7 @@
         EventKind::AssistantMessage(assistant) => {
             vec![assistant_message_to_message(assistant)]
         }
+        EventKind::ConfigDelta(_) => vec![],
     }
 }
 
