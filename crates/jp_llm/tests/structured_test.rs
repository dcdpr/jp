use std::{env, path::PathBuf};

<<<<<<< HEAD
use jp_config::{assistant, model::parameters::Parameters, Configurable as _, Partial as _};
use jp_conversation::{event::ConversationEvent, AssistantMessage, UserMessage};
use jp_llm::{provider::openrouter::Openrouter, structured_completion};
use jp_query::structured::conversation_titles;
=======
use jp_config::{
    model::{id::ProviderId, parameters::ParametersConfig},
    providers::llm::LlmProviderConfig,
};
use jp_conversation::{AssistantMessage, MessagePair, UserMessage, message::Messages};
use jp_llm::{provider::openrouter::Openrouter, structured};
>>>>>>> 44eb950f
use jp_test::{function_name, mock::Vcr};

fn vcr() -> Vcr {
    let fixtures = PathBuf::from(env!("CARGO_MANIFEST_DIR")).join("tests/fixtures");
    Vcr::new("https://openrouter.ai", fixtures)
}

#[tokio::test]
async fn test_conversation_titles() -> Result<(), Box<dyn std::error::Error>> {
    tracing_subscriber::fmt::init();

    // Create test data
    let model_id = "openrouter/openai/o3-mini-high".parse().unwrap();
<<<<<<< HEAD
    let mut config =
        assistant::Assistant::from_partial(assistant::AssistantPartial::default_values())
            .unwrap()
            .provider
            .openrouter;

    let message = UserMessage::Query {
        query: "Test message".to_string(),
    };
    let history = vec![
        ConversationEvent::new(message),
        ConversationEvent::new(AssistantMessage::default()),
    ];
=======
    let mut config = LlmProviderConfig::default().openrouter;
    let message = UserMessage::Query("Test message".to_string());
    let history = {
        let mut messages = Messages::default();
        messages.push(
            MessagePair::new(message, AssistantMessage::new(ProviderId::Openrouter)),
            None,
        );
        messages
    };
>>>>>>> 44eb950f

    let vcr = vcr();
    vcr.cassette(
        function_name!(),
        |rule| {
            rule.filter(|when| {
                when.any_request();
            });
        },
        |recording, url| async move {
            config.base_url = url;
            if !recording {
                // dummy api key value when replaying a cassette
                config.api_key_env = "USER".to_owned();
            }

            let provider = Openrouter::try_from(&config).unwrap();
            let query = structured::titles::titles(3, history, &[]).unwrap();
            structured::completion::<Vec<String>>(
                &provider,
                &model_id,
                &ParametersConfig::default(),
                query,
            )
            .await
            .unwrap();
        },
    )
    .await
}<|MERGE_RESOLUTION|>--- conflicted
+++ resolved
@@ -1,18 +1,11 @@
 use std::{env, path::PathBuf};
 
-<<<<<<< HEAD
-use jp_config::{assistant, model::parameters::Parameters, Configurable as _, Partial as _};
-use jp_conversation::{event::ConversationEvent, AssistantMessage, UserMessage};
-use jp_llm::{provider::openrouter::Openrouter, structured_completion};
-use jp_query::structured::conversation_titles;
-=======
 use jp_config::{
     model::{id::ProviderId, parameters::ParametersConfig},
     providers::llm::LlmProviderConfig,
 };
-use jp_conversation::{AssistantMessage, MessagePair, UserMessage, message::Messages};
+use jp_conversation::{AssistantMessage, UserMessage, event::ConversationEvent};
 use jp_llm::{provider::openrouter::Openrouter, structured};
->>>>>>> 44eb950f
 use jp_test::{function_name, mock::Vcr};
 
 fn vcr() -> Vcr {
@@ -26,32 +19,14 @@
 
     // Create test data
     let model_id = "openrouter/openai/o3-mini-high".parse().unwrap();
-<<<<<<< HEAD
-    let mut config =
-        assistant::Assistant::from_partial(assistant::AssistantPartial::default_values())
-            .unwrap()
-            .provider
-            .openrouter;
-
+    let mut config = LlmProviderConfig::default().openrouter;
     let message = UserMessage::Query {
         query: "Test message".to_string(),
     };
     let history = vec![
-        ConversationEvent::new(message),
-        ConversationEvent::new(AssistantMessage::default()),
+        ConversationEvent::now(message),
+        ConversationEvent::now(AssistantMessage::new(ProviderId::Openrouter)),
     ];
-=======
-    let mut config = LlmProviderConfig::default().openrouter;
-    let message = UserMessage::Query("Test message".to_string());
-    let history = {
-        let mut messages = Messages::default();
-        messages.push(
-            MessagePair::new(message, AssistantMessage::new(ProviderId::Openrouter)),
-            None,
-        );
-        messages
-    };
->>>>>>> 44eb950f
 
     let vcr = vcr();
     vcr.cassette(
