--- conflicted
+++ resolved
@@ -2,7 +2,7 @@
 
 use std::{collections::BTreeMap, fmt, str::FromStr};
 
-use jp_config::{PartialAppConfig, PartialConfig as _, model::id::ProviderId};
+use jp_config::model::id::ProviderId;
 use jp_id::{
     Id, NANOSECONDS_PER_DECISECOND,
     parts::{GlobalId, TargetId, Variant},
@@ -10,240 +10,17 @@
 use serde::{Deserialize, Serialize};
 use serde_json::Value;
 use time::UtcDateTime;
-use tracing::warn;
 
 use crate::error::{Error, Result};
 
-<<<<<<< HEAD
-=======
-#[derive(Debug, Clone, Default, Serialize, Deserialize)]
-pub struct Messages(Vec<MessagePairWithConfig>);
-
-impl Messages {
-    #[must_use]
-    pub fn iter(&self) -> impl DoubleEndedIterator<Item = &MessagePair> {
-        self.0.iter().map(|m| &m.pair)
-    }
-
-    #[expect(clippy::should_implement_trait)]
-    #[must_use]
-    pub fn into_iter(self) -> impl DoubleEndedIterator<Item = MessagePair> {
-        self.0.into_iter().map(|m| m.pair)
-    }
-
-    #[must_use]
-    pub fn len(&self) -> usize {
-        self.0.len()
-    }
-
-    /// Removes the last message from the list, or [`None`] if the list is
-    /// empty.
-    pub fn pop(&mut self) -> Option<MessagePair> {
-        self.0.pop().map(|m| m.pair)
-    }
-
-    /// Removes the first message from the list, or [`None`] if the list is
-    /// empty.
-    pub fn pop_front(&mut self) -> Option<MessagePair> {
-        if self.0.is_empty() {
-            return None;
-        }
-
-        Some(self.0.remove(0).pair)
-    }
-
-    /// Adds a message to the list.
-    pub fn push(&mut self, pair: MessagePair, config: Option<PartialAppConfig>) {
-        let config_delta = self
-            .config()
-            .delta(config.unwrap_or_else(PartialAppConfig::empty));
-
-        self.0.push(MessagePairWithConfig { pair, config_delta });
-    }
-
-    pub fn extend(&mut self, other: Messages) {
-        self.0.extend(other.0);
-    }
-
-    #[must_use]
-    pub fn is_empty(&self) -> bool {
-        self.0.is_empty()
-    }
-
-    #[must_use]
-    pub fn as_ref(&self) -> MessagesRef<'_> {
-        MessagesRef(self.0.as_slice())
-    }
-
-    #[must_use]
-    pub fn config(&self) -> PartialAppConfig {
-        self.as_ref().config()
-    }
-
-    pub fn set_config(&mut self, next: PartialAppConfig) {
-        let config_delta = self.config().delta(next);
-
-        if let Some(v) = self.0.last_mut() {
-            v.config_delta = config_delta;
-        }
-    }
-}
-
-impl From<Vec<MessagePair>> for Messages {
-    fn from(v: Vec<MessagePair>) -> Self {
-        Self(v.into_iter().map(MessagePairWithConfig::from).collect())
-    }
-}
-
-impl From<Vec<MessagePairWithConfig>> for Messages {
-    fn from(v: Vec<MessagePairWithConfig>) -> Self {
-        Self(v)
-    }
-}
-
-#[derive(Debug, Clone, Default)]
-pub struct MessagesRef<'a>(&'a [MessagePairWithConfig]);
-
-impl MessagesRef<'_> {
-    pub fn iter(&self) -> impl Iterator<Item = &MessagePairWithConfig> {
-        self.0.iter()
-    }
-
-    #[must_use]
-    pub fn len(&self) -> usize {
-        self.0.len()
-    }
-
-    #[must_use]
-    pub fn is_empty(&self) -> bool {
-        self.0.is_empty()
-    }
-
-    #[must_use]
-    pub fn last(&self) -> Option<&MessagePair> {
-        self.0.last().map(|m| &m.pair)
-    }
-
-    #[must_use]
-    pub fn to_messages(&self) -> Messages {
-        Messages(self.0.to_vec())
-    }
-
-    #[must_use]
-    pub fn config(&self) -> PartialAppConfig {
-        self.0
-            .iter()
-            .map(|m| m.config_delta.clone())
-            .reduce(|mut a, b| {
-                if let Err(error) = a.merge(&(), b) {
-                    warn!(?error, "Failed to merge configuration partial.");
-                }
-
-                a
-            })
-            .unwrap_or_else(PartialAppConfig::empty)
-    }
-}
-
-/// A message pair with the configuration delta.
-#[derive(Debug, Clone, Serialize, Deserialize)]
-pub struct MessagePairWithConfig {
-    /// The message pair.
-    #[serde(flatten)]
-    pair: MessagePair,
-
-    /// The delta of the configuration, relative to the previous message. The
-    /// first message in the list contains a full copy of the configuration at
-    /// the time of the message.
-    ///
-    /// If the config delta is empty, it means that the configuration has not
-    /// changed since the last message.
-    #[serde(default, skip_serializing_if = "PartialAppConfig::is_empty")]
-    config_delta: PartialAppConfig,
-}
-
-impl std::ops::Deref for MessagePairWithConfig {
-    type Target = MessagePair;
-
-    fn deref(&self) -> &Self::Target {
-        &self.pair
-    }
-}
-
-impl From<(MessagePair, PartialAppConfig)> for MessagePairWithConfig {
-    fn from((pair, config_delta): (MessagePair, PartialAppConfig)) -> Self {
-        Self { pair, config_delta }
-    }
-}
-
-impl From<MessagePair> for MessagePairWithConfig {
-    fn from(pair: MessagePair) -> Self {
-        (pair, PartialAppConfig::empty()).into()
-    }
-}
-
-/// A single exchange between user and LLM.
-#[derive(Debug, Clone, PartialEq, Serialize, Deserialize)]
-pub struct MessagePair {
-    /// The timestamp of the message pair.
-    pub timestamp: UtcDateTime,
-
-    /// The user message that was sent.
-    pub message: UserMessage,
-
-    /// The assistant message that was replied to the user.
-    pub reply: AssistantMessage,
-}
-
-impl MessagePair {
-    /// Creates a new message pair with the current timestamp.
-    #[must_use]
-    pub fn new(message: UserMessage, reply: AssistantMessage) -> Self {
-        Self {
-            timestamp: UtcDateTime::now(),
-            message,
-            reply,
-        }
-    }
-
-    #[must_use]
-    pub fn with_message(mut self, message: impl Into<UserMessage>) -> Self {
-        self.message = message.into();
-        self
-    }
-
-    #[must_use]
-    pub fn with_reasoning(mut self, reasoning: impl Into<String>) -> Self {
-        self.reply.reasoning = Some(reasoning.into());
-        self
-    }
-
-    #[must_use]
-    pub fn attach_metadata(mut self, key: impl Into<String>, metadata: impl Into<Value>) -> Self {
-        self.reply.metadata.insert(key.into(), metadata.into());
-        self
-    }
-
-    #[must_use]
-    pub fn with_reply(mut self, reply: impl Into<AssistantMessage>) -> Self {
-        self.reply = reply.into();
-        self
-    }
-
-    #[must_use]
-    pub fn split(self) -> (UserMessage, AssistantMessage) {
-        (self.message, self.reply)
-    }
-}
-
->>>>>>> 44eb950f
 #[derive(Debug, Clone, PartialEq, Serialize, Deserialize)]
 #[serde(untagged, rename_all = "snake_case")]
 pub enum UserMessage {
     Query {
-        #[serde(rename = "message")]
+        #[serde(rename = "content")]
         query: String,
     },
+
     ToolCallResults(Vec<ToolCallResult>),
 }
 
@@ -267,7 +44,7 @@
     #[must_use]
     pub fn as_query_mut(&mut self) -> Option<&mut String> {
         match self {
-            Self::Query(query) => Some(query),
+            Self::Query { query } => Some(query),
             Self::ToolCallResults(_) => None,
         }
     }
