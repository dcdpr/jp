--- conflicted
+++ resolved
@@ -33,26 +33,14 @@
         .await
         .map(Into::into),
 
-<<<<<<< HEAD
-        "grep_user_docs" => {
-            fs_grep_files(
-                ws.path,
-                t.req("pattern")?,
-                t.opt("context")?,
-                Some(vec!["docs".to_owned()].into()),
-            )
-            .await
-        }
-=======
         "grep_user_docs" => fs_grep_files(
             ctx.root,
             t.req("pattern")?,
             t.opt("context")?,
-            Some(vec!["docs".to_owned()]),
+            Some(vec!["docs".to_owned()].into()),
         )
         .await
         .map(Into::into),
->>>>>>> dd22cb05
 
         "create_file" => {
             fs_create_file(ctx.root, &t.answers, t.req("path")?, t.opt("content")?).await
